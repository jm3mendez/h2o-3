setwd(normalizePath(dirname(R.utils::commandArgs(asValues=TRUE)$"f")))
source('../h2o-runit.R')

test.anyFactor <- function() {

 irisPath <- system.file("extdata", "iris_wheader.csv", package="h2o")
<<<<<<< HEAD
 iris.hex <- h2o.uploadFile(path = irisPath)
=======
 iris.hex <- h2o.uploadFile( path = irisPath)
>>>>>>> 721c3bc6
 h2o.anyFactor(iris.hex)

testEnd()
}

doTest("R Doc h2o.anyFactor", test.anyFactor)<|MERGE_RESOLUTION|>--- conflicted
+++ resolved
@@ -4,11 +4,7 @@
 test.anyFactor <- function() {
 
  irisPath <- system.file("extdata", "iris_wheader.csv", package="h2o")
-<<<<<<< HEAD
- iris.hex <- h2o.uploadFile(path = irisPath)
-=======
  iris.hex <- h2o.uploadFile( path = irisPath)
->>>>>>> 721c3bc6
  h2o.anyFactor(iris.hex)
 
 testEnd()

package hex.deeplearning;


import hex.*;

import static hex.Distribution.Family.*;

import org.junit.Assert;
import static org.junit.Assert.assertEquals;
import static org.junit.Assert.assertTrue;

import org.junit.BeforeClass;
import org.junit.Ignore;
import org.junit.Test;
import water.*;
import water.exceptions.H2OModelBuilderIllegalArgumentException;
import water.fvec.Frame;
import water.fvec.Vec;
import water.util.ArrayUtils;
import water.util.Log;
import water.util.MathUtils;

import java.util.Arrays;
import java.util.Random;

public class DeepLearningTest extends TestUtil {
  @BeforeClass public static void stall() { stall_till_cloudsize(1); }

  abstract static class PrepData { abstract int prep(Frame fr); }

  static String[] s(String...arr)  { return arr; }
  static long[]   a(long ...arr)   { return arr; }
  static long[][] a(long[] ...arr) { return arr; }

  @Test public void testClassIris1() throws Throwable {

    // iris ntree=1
    basicDLTest_Classification(
        "./smalldata/iris/iris.csv", "iris.hex",
        new PrepData() {
          @Override
          int prep(Frame fr) {
            return fr.numCols() - 1;
          }
        },
        1,
        ard(ard(27, 16, 7),
            ard(0, 4, 46),
            ard(0, 3, 47)),
        s("Iris-setosa", "Iris-versicolor", "Iris-virginica"),
        DeepLearningParameters.Activation.Rectifier);

  }

  @Test public void testClassIris5() throws Throwable {
    // iris ntree=50
    basicDLTest_Classification(
        "./smalldata/iris/iris.csv", "iris5.hex",
        new PrepData() {
          @Override
          int prep(Frame fr) {
            return fr.numCols() - 1;
          }
        },
        5,
        ard(ard(50, 0, 0),
            ard(0, 39, 11),
            ard(0, 8, 42)),
        s("Iris-setosa", "Iris-versicolor", "Iris-virginica"),
        DeepLearningParameters.Activation.Rectifier);
  }

  @Test public void testClassCars1() throws Throwable {
    // cars ntree=1
    basicDLTest_Classification(
        "./smalldata/junit/cars.csv", "cars.hex",
        new PrepData() {
          @Override
          int prep(Frame fr) {
            fr.remove("name").remove();
            return fr.find("cylinders");
          }
        },
        1,
        ard(ard(0, 4, 0, 0, 0),
            ard(0, 193, 5, 9, 0),
            ard(0, 2, 1, 0, 0),
            ard(0, 65, 3, 16, 0),
            ard(0, 11, 0, 7, 90)),
        s("3", "4", "5", "6", "8"),
        DeepLearningParameters.Activation.Rectifier);
  }

  @Test public void testClassCars5() throws Throwable {
    basicDLTest_Classification(
        "./smalldata/junit/cars.csv", "cars5.hex",
        new PrepData() {
          @Override
          int prep(Frame fr) {
            fr.remove("name").remove();
            return fr.find("cylinders");
          }
        },
        5,
        ard(ard(0, 4, 0, 0, 0),
            ard(0, 206, 0, 1, 0),
            ard(0, 2, 0, 1, 0),
            ard(0, 14, 0, 69, 1),
            ard(0, 0, 0, 6, 102)),
        s("3", "4", "5", "6", "8"),
        DeepLearningParameters.Activation.Rectifier);
  }

  @Test public void testConstantCols() throws Throwable {
    try {
      basicDLTest_Classification(
          "./smalldata/poker/poker100", "poker.hex",
          new PrepData() {
            @Override
            int prep(Frame fr) {
              for (int i = 0; i < 7; i++) {
                Vec v = fr.remove(3);
                if (v!=null) v.remove();
              }
              return 3;
            }
          },
          1,
          null,
          null,
          DeepLearningParameters.Activation.Rectifier);
      Assert.fail();
    } catch( H2OModelBuilderIllegalArgumentException iae ) {
    /*pass*/
    }
  }

  @Test public void testBadData() throws Throwable {
    basicDLTest_Classification(
        "./smalldata/junit/drf_infinities.csv", "infinitys.hex",
        new PrepData() {
          @Override
          int prep(Frame fr) {
            return fr.find("DateofBirth");
          }
        },
        1,
        ard(ard(0, 17),
            ard(0, 17)),
        s("0", "1"),
        DeepLearningParameters.Activation.Rectifier);
  }

  @Test public void testCreditProstate1() throws Throwable {
    basicDLTest_Classification(
        "./smalldata/logreg/prostate.csv", "prostate.hex",
        new PrepData() {
          @Override
          int prep(Frame fr) {
            fr.remove("ID").remove();
            return fr.find("CAPSULE");
          }
        },
        1,
        ard(ard(97, 130),
            ard(28, 125)),
        s("0", "1"),
        DeepLearningParameters.Activation.Rectifier);
  }

  @Test public void testCreditProstateReLUDropout() throws Throwable {
    basicDLTest_Classification(
        "./smalldata/logreg/prostate.csv", "prostateReLUDropout.hex",
        new PrepData() {
          @Override
          int prep(Frame fr) {
            fr.remove("ID").remove();
            return fr.find("CAPSULE");
          }
        },
        1,
        ard(ard(4, 223),
            ard(0, 153)),
        s("0", "1"),
        DeepLearningParameters.Activation.RectifierWithDropout);

  }

  @Test public void testCreditProstateTanh() throws Throwable {
    basicDLTest_Classification(
        "./smalldata/logreg/prostate.csv", "prostateTanh.hex",
        new PrepData() {
          @Override
          int prep(Frame fr) {
            fr.remove("ID").remove();
            return fr.find("CAPSULE");
          }
        },
        1,
        ard(ard(141, 86),
            ard(25, 128)),
        s("0", "1"),
        DeepLearningParameters.Activation.Tanh);
  }

  @Test public void testCreditProstateTanhDropout() throws Throwable {
    basicDLTest_Classification(
        "./smalldata/logreg/prostate.csv", "prostateTanhDropout.hex",
        new PrepData() {
          @Override
          int prep(Frame fr) {
            fr.remove("ID").remove();
            return fr.find("CAPSULE");
          }
        },
        1,
        ard(ard(110, 117),
            ard(23, 130)),
        s("0", "1"),
        DeepLearningParameters.Activation.TanhWithDropout);
  }

  @Test public void testCreditProstateMaxout() throws Throwable {
    basicDLTest_Classification(
        "./smalldata/logreg/prostate.csv", "prostateMaxout.hex",
        new PrepData() {
          @Override
          int prep(Frame fr) {
            fr.remove("ID").remove();
            return fr.find("CAPSULE");
          }
        },
        100,
        ard(ard(189, 38),
            ard(30, 123)),
        s("0", "1"),
        DeepLearningParameters.Activation.Maxout);
  }

  @Test public void testCreditProstateMaxoutDropout() throws Throwable {
    basicDLTest_Classification(
        "./smalldata/logreg/prostate.csv", "prostateMaxoutDropout.hex",
        new PrepData() {
          @Override
          int prep(Frame fr) {
            fr.remove("ID").remove();
            return fr.find("CAPSULE");
          }
        },
        100,
        ard(ard(183, 44),
            ard(40, 113)),
        s("0", "1"),
        DeepLearningParameters.Activation.MaxoutWithDropout);
  }

  @Test public void testCreditProstateRegression1() throws Throwable {
    basicDLTest_Regression(
            "./smalldata/logreg/prostate.csv", "prostateRegression.hex",
            new PrepData() {
              @Override
              int prep(Frame fr) {
                fr.remove("ID").remove();
                return fr.find("AGE");
              }
            },
            1,
            46.2696942006363,
            DeepLearningParameters.Activation.Rectifier);

  }

  @Test public void testCreditProstateRegressionTanh() throws Throwable {
    basicDLTest_Regression(
        "./smalldata/logreg/prostate.csv", "prostateRegressionTanh.hex",
        new PrepData() {
          @Override
          int prep(Frame fr) {
            fr.remove("ID").remove();
            return fr.find("AGE");
          }
        },
        1,
        43.458837416075966,
        DeepLearningParameters.Activation.Tanh);

  }

  @Test public void testCreditProstateRegressionMaxout() throws Throwable {
    basicDLTest_Regression(
        "./smalldata/logreg/prostate.csv", "prostateRegressionMaxout.hex",
        new PrepData() {
          @Override
          int prep(Frame fr) {
            fr.remove("ID").remove();
            return fr.find("AGE");
          }
        },
        100,
        32.79983057944052,
        DeepLearningParameters.Activation.Maxout);

  }

  @Test public void testCreditProstateRegression5() throws Throwable {
    basicDLTest_Regression(
        "./smalldata/logreg/prostate.csv", "prostateRegression5.hex",
        new PrepData() {
          @Override
          int prep(Frame fr) {
            fr.remove("ID").remove();
            return fr.find("AGE");
          }
        },
        5,
        41.85026474777778,
        DeepLearningParameters.Activation.Rectifier);

  }

  @Test public void testCreditProstateRegression50() throws Throwable {
    basicDLTest_Regression(
        "./smalldata/logreg/prostate.csv", "prostateRegression50.hex",
        new PrepData() {
          @Override
          int prep(Frame fr) {
            fr.remove("ID").remove();
            return fr.find("AGE");
          }
        },
        50,
        37.894819598316246,
        DeepLearningParameters.Activation.Rectifier);

  }
  @Test public void testAlphabet() throws Throwable {
    basicDLTest_Classification(
            "./smalldata/gbm_test/alphabet_cattest.csv", "alphabetClassification.hex",
            new PrepData() {
              @Override
              int prep(Frame fr) {
                return fr.find("y");
              }
            },
            10,
            ard(ard(2080, 0),
                    ard(0, 2080)),
            s("0", "1"),
            DeepLearningParameters.Activation.Rectifier);
  }
  @Test public void testAlphabetRegression() throws Throwable {
    basicDLTest_Regression(
            "./smalldata/gbm_test/alphabet_cattest.csv", "alphabetRegression.hex",
            new PrepData() {
              @Override
              int prep(Frame fr) {
                return fr.find("y");
              }
            },
            10,
            1.6201002863836856E-4,
            DeepLearningParameters.Activation.Rectifier);
  }

  @Ignore  //1-vs-5 node discrepancy (parsing into different number of chunks?)
  @Test public void testAirlines() throws Throwable {
    basicDLTest_Classification(
            "./smalldata/airlines/allyears2k_headers.zip", "airlines.hex",
            new PrepData() {
              @Override
              int prep(Frame fr) {
                for (String s : new String[]{
                        "DepTime", "ArrTime", "ActualElapsedTime",
                        "AirTime", "ArrDelay", "DepDelay", "Cancelled",
                        "CancellationCode", "CarrierDelay", "WeatherDelay",
                        "NASDelay", "SecurityDelay", "LateAircraftDelay", "IsArrDelayed", "TailNum"
                }) {
                  fr.remove(s).remove();
                }
                return fr.find("IsDepDelayed");
              }
            },
            7,
            ard(ard(9251, 11636),
                    ard(3053, 200038)),
            s("NO", "YES"),
            DeepLearningParameters.Activation.Rectifier);
  }

  @Ignore //PUBDEV-1001
  @Test public void testCzechboard() throws Throwable {
    basicDLTest_Classification(
        "./smalldata/gbm_test/czechboard_300x300.csv", "czechboard_300x300.hex",
        new PrepData() {
          @Override
          int prep(Frame fr) {
            Vec resp = fr.remove("C2");
            fr.add("C2", resp.toCategoricalVec());
            resp.remove();
            return fr.find("C3");
          }
        },
        1,
        ard(ard(7, 44993),
            ard(2, 44998)),
        s("0", "1"),
        DeepLearningParameters.Activation.Tanh);
  }


  // Put response as the last vector in the frame and return possible frames to clean up later
  static Vec unifyFrame(DeepLearningParameters drf, Frame fr, PrepData prep, boolean classification) {
    int idx = prep.prep(fr);
    if( idx < 0 ) { idx = ~idx; }
    String rname = fr._names[idx];
    drf._response_column = fr.names()[idx];

    Vec resp = fr.vecs()[idx];
    Vec ret = null;
    if (classification) {
      ret = fr.remove(idx);
      fr.add(rname,resp.toCategoricalVec());
    } else {
      fr.remove(idx);
      fr.add(rname,resp);
    }
    return ret;
  }

  public void basicDLTest_Classification(String fnametrain, String hexnametrain, PrepData prep, int epochs, double[][] expCM, String[] expRespDom, DeepLearningParameters.Activation activation) throws Throwable { basicDL(fnametrain, hexnametrain, null, prep, epochs, expCM, expRespDom, -1, new int[]{10, 10}, 1e-5, true, activation); }
  public void basicDLTest_Regression(String fnametrain, String hexnametrain, PrepData prep, int epochs, double expMSE, DeepLearningParameters.Activation activation) throws Throwable { basicDL(fnametrain, hexnametrain, null, prep, epochs, null, null, expMSE, new int[]{10, 10}, 1e-5, false, activation); }

  public void basicDL(String fnametrain, String hexnametrain, String fnametest, PrepData prep, int epochs, double[][] expCM, String[] expRespDom, double expMSE, int[] hidden, double l1, boolean classification, DeepLearningParameters.Activation activation) throws Throwable {
    Scope.enter();
    DeepLearningParameters dl = new DeepLearningParameters();
    Frame frTest = null, pred = null;
    Frame frTrain = null;
    Frame test = null, res = null;
    DeepLearningModel model = null;
    try {
      frTrain = parse_test_file(fnametrain);
      Vec removeme = unifyFrame(dl, frTrain, prep, classification);
      if (removeme != null) Scope.track(removeme._key);
      DKV.put(frTrain._key, frTrain);
      // Configure DL
      dl._train = frTrain._key;
      dl._response_column = ((Frame)DKV.getGet(dl._train)).lastVecName();
      dl._seed = (1L<<32)|2;
      dl._model_id = Key.make("DL_model_" + hexnametrain);
      dl._reproducible = true;
      dl._epochs = epochs;
      dl._activation = activation;
      dl._export_weights_and_biases = true;
      dl._hidden = hidden;
      dl._l1 = l1;
      dl._elastic_averaging = false;

      // Invoke DL and block till the end
      DeepLearning job = null;
      try {
        job = new DeepLearning(dl);
        // Get the model
        model = job.trainModel().get();
        Log.info(model._output);
      } finally {
        if (job != null) job.remove();
      }
      assertTrue(job._state == Job.JobState.DONE); //HEX-1817

      hex.ModelMetrics mm;
      if (fnametest != null) {
        frTest = parse_test_file(fnametest);
        pred = model.score(frTest);
        mm = hex.ModelMetrics.getFromDKV(model, frTest);
        // Check test set CM
      } else {
        pred = model.score(frTrain);
        mm = hex.ModelMetrics.getFromDKV(model, frTrain);
      }

      test = parse_test_file(fnametrain);
      res = model.score(test);

      if (classification) {
        assertTrue("Expected: " + Arrays.deepToString(expCM) + ", Got: " + Arrays.deepToString(mm.cm()._cm),
            Arrays.deepEquals(mm.cm()._cm, expCM));

        String[] cmDom = model._output._domains[model._output._domains.length - 1];
        Assert.assertArrayEquals("CM domain differs!", expRespDom, cmDom);
        Log.info("\nTraining CM:\n" + mm.cm().toASCII());
        Log.info("\nTraining CM:\n" + hex.ModelMetrics.getFromDKV(model, test).cm().toASCII());
      } else {
        assertTrue("Expected: " + expMSE + ", Got: " + mm.mse(), MathUtils.compare(expMSE, mm.mse(), 1e-8, 1e-8));
        Log.info("\nOOB Training MSE: " + mm.mse());
        Log.info("\nTraining MSE: " + hex.ModelMetrics.getFromDKV(model, test).mse());
      }

      hex.ModelMetrics.getFromDKV(model, test);

      // Build a POJO, validate same results
      assertTrue(model.testJavaScoring(test, res, 1e-5));

    } finally {
      if (frTrain!=null) frTrain.remove();
      if (frTest!=null) frTest.remove();
      if( model != null ) model.delete(); // Remove the model
      if( pred != null ) pred.delete();
      if( test != null ) test.delete();
      if( res != null ) res.delete();
      Scope.exit();
    }
  }

  @Test public void elasticAveragingTrivial() {
    DeepLearningParameters dl;
    Frame frTrain;
    int N = 2;
    DeepLearningModel [] models = new DeepLearningModel[N];
    dl = new DeepLearningParameters();
    Scope.enter();
    try {
      for (int i = 0; i < N; ++i) {
        frTrain = parse_test_file("./smalldata/covtype/covtype.20k.data");
<<<<<<< HEAD
        Vec resp = frTrain.lastVec().toEnum();
        Vec v = frTrain.remove(frTrain.vecs().length - 1);
        if (v!=null) v.remove();
=======
        Vec resp = frTrain.lastVec().toCategoricalVec();
        frTrain.remove(frTrain.vecs().length - 1).remove();
>>>>>>> 659f6db7
        frTrain.add("Response", resp);
        DKV.put(frTrain);
        dl._train = frTrain._key;
        dl._response_column = ((Frame) DKV.getGet(dl._train)).lastVecName();
        dl._export_weights_and_biases = true;
        dl._hidden = new int[]{17, 11};
        dl._quiet_mode = false;

        // make it reproducible
        dl._seed = 1234;
        dl._reproducible = true;

        // only do one M/R iteration, and there's no elastic average yet - so the two paths below should be identical
        dl._epochs = 1;
        dl._train_samples_per_iteration = -1;

        if (i == 0) {
          // no elastic averaging
          dl._elastic_averaging = false;
          dl._elastic_averaging_moving_rate = 0.5; //ignored
          dl._elastic_averaging_regularization = 0.9; //ignored
        } else {
          // no-op elastic averaging
          dl._elastic_averaging = true; //go different path, but don't really do anything because of epochs=1 and train_samples_per_iteration=-1
          dl._elastic_averaging_moving_rate = 0.5; //doesn't matter, it's not used since we only do one M/R iteration and there's no time average
          dl._elastic_averaging_regularization = 0.1; //doesn't matter, since elastic average isn't yet available in first iteration
        }

        // Invoke DL and block till the end
        DeepLearning job = null;
        try {
          job = new DeepLearning(dl);
          // Get the model
          models[i] = job.trainModel().get();
        } finally {
          if (job != null) job.remove();
        }
        frTrain.remove();
      }
      for (int i = 0; i < N; ++i) {
        Log.info(models[i]._output._training_metrics.cm().table().toString());
        Assert.assertEquals(models[i]._output._training_metrics._MSE, models[0]._output._training_metrics._MSE, 1e-6);
      }

    }finally{
      for (int i=0; i<N; ++i)
        if (models[i] != null)
          models[i].delete();
      Scope.exit();
    }
  }

  @Test public void elasticAveraging() {
    DeepLearningParameters dl;
    Frame frTrain;
    int N = 2;
    DeepLearningModel [] models = new DeepLearningModel[N];
    dl = new DeepLearningParameters();
    Scope.enter();
    boolean covtype = new Random().nextBoolean();
    if (covtype) {
      frTrain = parse_test_file("./smalldata/covtype/covtype.20k.data");
<<<<<<< HEAD
      Vec resp = frTrain.lastVec().toEnum();
      Vec v = frTrain.remove(frTrain.vecs().length - 1);
      if (v!=null) v.remove();
      frTrain.add("Response", resp);
    } else {
      frTrain = parse_test_file("./smalldata/testng/higgs_test_5k.csv");
      Vec resp = frTrain.vecs()[0].toEnum();
      Vec v = frTrain.remove(0);
      if (v!=null) v.remove();
=======
      Vec resp = frTrain.lastVec().toCategoricalVec();
      frTrain.remove(frTrain.vecs().length - 1).remove();
      frTrain.add("Response", resp);
    } else {
      frTrain = parse_test_file("./bigdata/server/HIGGS.csv");
      Vec resp = frTrain.vecs()[0].toCategoricalVec();
      frTrain.remove(0).remove();
>>>>>>> 659f6db7
      frTrain.prepend("Response", resp);
    }
    DKV.put(frTrain);
    try {
      for (int i = 0; i < N; ++i) {
        dl._train = frTrain._key;
        String[] n = ((Frame) DKV.getGet(dl._train)).names();
        if (covtype) {
          dl._response_column = n[n.length-1];
          dl._ignored_columns = null;
        } else {
          dl._response_column = n[0];
          dl._ignored_columns = new String[]{n[22], n[23], n[24], n[25], n[26], n[27], n[28]};
        }
        dl._export_weights_and_biases = true;
        dl._hidden = new int[]{64, 64};
        dl._quiet_mode = false;
        dl._max_w2 = 10;
        dl._l1 = 1e-5;
        dl._reproducible = true;
        dl._replicate_training_data = false; //every node only has a piece of the data
        dl._force_load_balance = true; //use multi-node

        dl._epochs = 1;
        dl._train_samples_per_iteration = frTrain.numRows()/100; //100 M/R steps

        dl._elastic_averaging = i==1;
        dl._elastic_averaging_moving_rate = 0.999;
        dl._elastic_averaging_regularization = 1e-3;

        // Invoke DL and block till the end
        DeepLearning job = null;
        try {
          job = new DeepLearning(dl);
          // Get the model
          models[i] = job.trainModel().get();
        } finally {
          if (job != null) job.remove();
        }
      }
      for (int i = 0; i < N; ++i) {
        if (models[i] != null)
          Log.info(models[i]._output._training_metrics.cm().table().toString());
      }
      if (models[0] != null)
        Log.info("Without elastic averaging: error=" + models[0]._output._training_metrics.cm().err());
      if (models[1] != null)
        Log.info("With elastic averaging:    error=" + models[1]._output._training_metrics.cm().err());
//      if (models[0] != null && models[1] != null)
//        Assert.assertTrue(models[1]._output._training_metrics.cm().err() < models[0]._output._training_metrics.cm().err());

    }finally{
      frTrain.remove();
      for (int i=0; i<N; ++i)
        if (models[i] != null)
          models[i].delete();
      Scope.exit();
    }
  }

  @Test
  public void testNoRowWeights() {
<<<<<<< HEAD
    Frame tfr = null;
=======
    Frame tfr = null, vfr = null, pred = null, fr2 = null;
>>>>>>> 659f6db7

    Scope.enter();
    try {
      tfr = parse_test_file("smalldata/junit/no_weights.csv");
      DKV.put(tfr);
      DeepLearningParameters parms = new DeepLearningParameters();
      parms._train = tfr._key;
      parms._response_column = "response";
      parms._reproducible = true;
      parms._seed = 0xdecaf;
      parms._l1 = 0.1;
      parms._epochs = 1;
      parms._hidden = new int[]{1};
      parms._classification_stop = -1;

      // Build a first model; all remaining models should be equal
      DeepLearning job = new DeepLearning(parms);
      DeepLearningModel dl = job.trainModel().get();

      pred = dl.score(parms.train());
      hex.ModelMetricsBinomial mm = hex.ModelMetricsBinomial.getFromDKV(dl, parms.train());
      assertEquals(0.7592592592592592, mm.auc()._auc, 1e-8);

      double mse = dl._output._training_metrics.mse();
      assertEquals(0.31481334186707816, mse, 1e-8);

      assertTrue(dl.testJavaScoring(tfr, fr2=dl.score(tfr), 1e-5));
      job.remove();
      dl.delete();
    } finally {
      if (tfr != null) tfr.remove();
<<<<<<< HEAD
=======
      if (vfr != null) vfr.remove();
      if (pred != null) pred.remove();
      if (fr2 != null) fr2.remove();
>>>>>>> 659f6db7
    }
    Scope.exit();
  }

  @Test
  public void testRowWeightsOne() {
<<<<<<< HEAD
    Frame tfr = null;
=======
    Frame tfr = null, vfr = null, pred = null, fr2 = null;
>>>>>>> 659f6db7

    Scope.enter();
    try {
      tfr = parse_test_file("smalldata/junit/weights_all_ones.csv");
      DKV.put(tfr);
      DeepLearningParameters parms = new DeepLearningParameters();
      parms._train = tfr._key;
      parms._response_column = "response";
      parms._weights_column = "weight";
      parms._reproducible = true;
      parms._seed = 0xdecaf;
      parms._classification_stop = -1;
      parms._l1 = 0.1;
      parms._hidden = new int[]{1};
      parms._epochs = 1;

      // Build a first model; all remaining models should be equal
      DeepLearning job = new DeepLearning(parms);
      DeepLearningModel dl = job.trainModel().get();

      pred = dl.score(parms.train());
      hex.ModelMetricsBinomial mm = hex.ModelMetricsBinomial.getFromDKV(dl, parms.train());
      assertEquals(0.7222222222222222, mm.auc()._auc, 1e-8);

      double mse = dl._output._training_metrics.mse();
      assertEquals(0.31599425403539766, mse, 1e-8); //Note: better results than non-shuffled

//      assertTrue(dl.testJavaScoring(tfr, fr2=dl.score(tfr, 1e-5)); //PUBDEV-1900
      job.remove();
      dl.delete();
    } finally {
      if (tfr != null) tfr.remove();
<<<<<<< HEAD
=======
      if (vfr != null) vfr.remove();
      if (pred != null) pred.remove();
      if (fr2 != null) fr2.remove();
>>>>>>> 659f6db7
    }
    Scope.exit();
  }

  @Test
  public void testNoRowWeightsShuffled() {
<<<<<<< HEAD
    Frame tfr = null;
=======
    Frame tfr = null, vfr = null, pred = null, fr2 = null;
>>>>>>> 659f6db7

    Scope.enter();
    try {
      tfr = parse_test_file("smalldata/junit/no_weights_shuffled.csv");
      DKV.put(tfr);
      DeepLearningParameters parms = new DeepLearningParameters();
      parms._train = tfr._key;
      parms._response_column = "response";
      parms._reproducible = true;
      parms._seed = 0xdecaf;
      parms._l1 = 0.1;
      parms._epochs = 1;
      parms._hidden = new int[]{1};
      parms._classification_stop = -1;

      // Build a first model; all remaining models should be equal
      DeepLearning job = new DeepLearning(parms);
      DeepLearningModel dl = job.trainModel().get();

      pred = dl.score(parms.train());
      hex.ModelMetricsBinomial mm = hex.ModelMetricsBinomial.getFromDKV(dl, parms.train());
      assertEquals(0.7222222222222222, mm.auc()._auc, 1e-8);

      double mse = dl._output._training_metrics.mse();
      assertEquals(0.3164307133994674, mse, 1e-8);

      assertTrue(dl.testJavaScoring(tfr, fr2=dl.score(tfr), 1e-5));
      job.remove();
      dl.delete();
    } finally {
      if (tfr != null) tfr.remove();
<<<<<<< HEAD
=======
      if (vfr != null) vfr.remove();
      if (pred != null) pred.remove();
      if (fr2 != null) fr2.remove();
>>>>>>> 659f6db7
    }
    Scope.exit();
  }

  @Test
  public void testRowWeights() {
<<<<<<< HEAD
    Frame tfr = null;
=======
    Frame tfr = null, vfr = null, pred = null, fr2=null;
>>>>>>> 659f6db7

    Scope.enter();
    try {
      tfr = parse_test_file("smalldata/junit/weights.csv");
      DKV.put(tfr);
      DeepLearningParameters parms = new DeepLearningParameters();
      parms._train = tfr._key;
      parms._response_column = "response";
      parms._weights_column = "weight";
      parms._reproducible = true;
      parms._seed = 0xdecaf;
      parms._classification_stop = -1;
      parms._l1 = 0.1;
      parms._hidden = new int[]{1};
      parms._epochs = 10;

      // Build a first model; all remaining models should be equal
      DeepLearning job = new DeepLearning(parms);
      DeepLearningModel dl = job.trainModel().get();

      pred = dl.score(parms.train());
      hex.ModelMetricsBinomial mm = hex.ModelMetricsBinomial.getFromDKV(dl, parms.train());
      assertEquals(0.7777777777777778, mm.auc()._auc, 1e-8);

      double mse = dl._output._training_metrics.mse();
      assertEquals(0.32223485418125575, mse, 1e-8);

//      Assert.assertTrue(dl.testJavaScoring(tfr,fr2=dl.score(tfr),1e-5)); //PUBDEV-1900
      job.remove();
      dl.delete();
    } finally {
      if (tfr != null) tfr.remove();
<<<<<<< HEAD
=======
      if (vfr != null) vfr.remove();
      if (pred != null) pred.remove();
      if (fr2 != null) fr2.remove();
>>>>>>> 659f6db7
    }
    Scope.exit();
  }

  @Ignore
  @Test public void testWhatever() {
    DeepLearningParameters dl;
    Frame frTrain = null;
    DeepLearningModel model = null;
<<<<<<< HEAD
    dl = new DeepLearningParameters();
    Scope.enter();
    try {
      frTrain = parse_test_file("./smalldata/covtype/covtype.20k.data");
      Vec resp = frTrain.lastVec().toEnum();
      frTrain.remove(frTrain.vecs().length-1);
      frTrain.add("Response", resp);
      // Configure DL
      dl._train = frTrain._key;
      dl._response_column = ((Frame) DKV.getGet(dl._train)).lastVecName();
      dl._seed = 1234;
      dl._reproducible = true;
      dl._epochs = 0.0001;
      dl._export_weights_and_biases = true;
      dl._hidden = new int[]{188, 191};
      dl._elastic_averaging = false;
=======
    while(true) {
      dl = new DeepLearningParameters();
      Scope.enter();
      try {
        frTrain = parse_test_file("./smalldata/covtype/covtype.20k.data");
        Vec resp = frTrain.lastVec().toCategoricalVec();
        frTrain.remove(frTrain.vecs().length-1);
        frTrain.add("Response", resp);
        // Configure DL
        dl._train = frTrain._key;
        dl._response_column = ((Frame) DKV.getGet(dl._train)).lastVecName();
        dl._seed = 1234;
        dl._reproducible = true;
        dl._epochs = 0.0001;
        dl._export_weights_and_biases = true;
        dl._hidden = new int[]{188, 191};
        dl._elastic_averaging = false;

        // Invoke DL and block till the end
        DeepLearning job = null;
        try {
          job = new DeepLearning(dl);
          // Get the model
          model = job.trainModel().get();
          Log.info(model._output);
        } finally {
          if (job != null) job.remove();
        }
        assertTrue(job._state == Job.JobState.DONE); //HEX-1817

>>>>>>> 659f6db7

      // Invoke DL and block till the end
      DeepLearning job = null;
      try {
        job = new DeepLearning(dl);
        // Get the model
        model = job.trainModel().get();
        Log.info(model._output);
      } finally {
        if (job != null) job.remove();
      }
      assertTrue(job._state == Job.JobState.DONE); //HEX-1817
    } finally {
      if (frTrain != null) frTrain.remove();
      if (model != null) model.delete();
      Scope.exit();
    }
  }

  // just a simple sanity check - not a golden test
  @Test
  public void testLossFunctions() {
<<<<<<< HEAD
    Frame tfr = null;
=======
    Frame tfr = null, vfr = null, fr2 = null;
>>>>>>> 659f6db7
    DeepLearningModel dl = null;

    for (DeepLearningParameters.Loss loss: new DeepLearningParameters.Loss[]{
        DeepLearningParameters.Loss.Automatic,
        DeepLearningParameters.Loss.Quadratic,
        DeepLearningParameters.Loss.Huber,
        DeepLearningParameters.Loss.Absolute,
    }) {
      Scope.enter();
      try {
        tfr = parse_test_file("smalldata/glm_test/cancar_logIn.csv");
        for (String s : new String[]{
            "Merit", "Class"
        }) {
          Scope.track(tfr.replace(tfr.find(s), tfr.vec(s).toCategoricalVec())._key);
        }
        DKV.put(tfr);
        DeepLearningParameters parms = new DeepLearningParameters();
        parms._train = tfr._key;
        parms._epochs = 1;
        parms._reproducible = true;
        parms._hidden = new int[]{50,50};
        parms._response_column = "Cost";
        parms._seed = 0xdecaf;
        parms._loss = loss;

        // Build a first model; all remaining models should be equal
        DeepLearning job = new DeepLearning(parms);
        dl = job.trainModel().get();

        ModelMetricsRegression mm = (ModelMetricsRegression)dl._output._training_metrics;

        if (loss == DeepLearningParameters.Loss.Automatic || loss == DeepLearningParameters.Loss.Quadratic)
          Assert.assertEquals(mm._mean_residual_deviance, mm._MSE, 1e-6);
        else
          assertTrue(mm._mean_residual_deviance != mm._MSE);

        assertTrue(dl.testJavaScoring(tfr, fr2=dl.score(tfr), 1e-5));

        job.remove();
      } finally {
        if (tfr != null) tfr.remove();
        if (dl != null) dl.delete();
        if (fr2 != null) fr2.remove();
        Scope.exit();
      }
    }
  }

  @Test
  public void testDistributions() {
<<<<<<< HEAD
    Frame tfr = null;
=======
    Frame tfr = null, vfr = null, fr2 = null;
>>>>>>> 659f6db7
    DeepLearningModel dl = null;

    for (Distribution.Family dist : new Distribution.Family[] {
        AUTO,
        gaussian,
        poisson,
        gamma,
        tweedie,
    }) {
      Scope.enter();
      try {
        tfr = parse_test_file("smalldata/glm_test/cancar_logIn.csv");
        for (String s : new String[]{
            "Merit", "Class"
        }) {
          Scope.track(tfr.replace(tfr.find(s), tfr.vec(s).toCategoricalVec())._key);
        }
        DKV.put(tfr);
        DeepLearningParameters parms = new DeepLearningParameters();
        parms._train = tfr._key;
        parms._epochs = 1;
        parms._reproducible = true;
        parms._hidden = new int[]{50,50};
        parms._response_column = "Cost";
        parms._seed = 0xdecaf;
        parms._distribution = dist;

        // Build a first model; all remaining models should be equal
        DeepLearning job = new DeepLearning(parms);
        dl = job.trainModel().get();

        ModelMetricsRegression mm = (ModelMetricsRegression)dl._output._training_metrics;

        if (dist == gaussian || dist == AUTO)
          Assert.assertEquals(mm._mean_residual_deviance, mm._MSE, 1e-6);
        else
          assertTrue(mm._mean_residual_deviance != mm._MSE);

        assertTrue(dl.testJavaScoring(tfr, fr2=dl.score(tfr), 1e-5));

        job.remove();
      } finally {
        if (tfr != null) tfr.remove();
        if (dl != null) dl.delete();
        if (fr2 != null) fr2.delete();
        Scope.exit();
      }
    }
  }

  @Test
  public void testAutoEncoder() {
<<<<<<< HEAD
    Frame tfr = null;
=======
    Frame tfr = null, vfr = null, fr2 = null;
>>>>>>> 659f6db7
    DeepLearningModel dl = null;

    Scope.enter();
    try {
      tfr = parse_test_file("smalldata/glm_test/cancar_logIn.csv");
      for (String s : new String[]{
          "Merit", "Class"
      }) {
        Scope.track(tfr.replace(tfr.find(s), tfr.vec(s).toCategoricalVec())._key);
      }
      DKV.put(tfr);
      DeepLearningParameters parms = new DeepLearningParameters();
      parms._train = tfr._key;
      parms._epochs = 100;
      parms._reproducible = true;
      parms._hidden = new int[]{5,5,5};
      parms._response_column = "Cost";
      parms._seed = 0xdecaf;
      parms._autoencoder = true;
      parms._input_dropout_ratio = 0.1;
      parms._activation = DeepLearningParameters.Activation.Tanh;

      // Build a first model; all remaining models should be equal
      DeepLearning job = new DeepLearning(parms);
      dl = job.trainModel().get();

      ModelMetricsAutoEncoder mm = (ModelMetricsAutoEncoder)dl._output._training_metrics;
      Assert.assertEquals(0.0712931422088762, mm._MSE, 1e-2);

      assertTrue(dl.testJavaScoring(tfr, fr2=dl.score(tfr), 1e-5));

      job.remove();
    } finally {
      if (tfr != null) tfr.remove();
      if (dl != null) dl.delete();
      if (fr2 != null) fr2.delete();
      Scope.exit();
    }
  }

  @Test
  public void testNumericalExplosion() {
    for (boolean ae : new boolean[]{
        true,
        false
    }) {
      Frame tfr = null;
      DeepLearningModel dl = null;

      try {
        tfr = parse_test_file("./smalldata/junit/two_spiral.csv");
        for (String s : new String[]{
            "Class"
        }) {
          Vec resp = tfr.vec(s).toCategoricalVec();
          tfr.remove(s).remove();
          tfr.add(s, resp);
          DKV.put(tfr);
        }
        DeepLearningParameters parms = new DeepLearningParameters();
        parms._train = tfr._key;
        parms._epochs = 100;
        parms._response_column = "Class";
        parms._autoencoder = ae;
        parms._reproducible = true;
        parms._train_samples_per_iteration = 10;
        parms._hidden = new int[]{10,10,10,10,10,10,10,10,10,10,10,10};
        parms._initial_weight_distribution = DeepLearningParameters.InitialWeightDistribution.Uniform;
        parms._initial_weight_scale = 1e20;
        parms._seed = 0xdecaf;
        parms._max_w2 = 1e20f;
        parms._model_id = Key.make();

        // Build a first model; all remaining models should be equal
        DeepLearning job = new DeepLearning(parms);
        try {
          dl = job.trainModel().get();
          Assert.fail("Should toss exception instead of reaching here");
        } catch( RuntimeException de ) {
          // catch anything - might be a NPE during cleanup
//          assertTrue(de.getMessage().contains("Trying to predict with an unstable model."));
        } finally {
          job.remove();
        }
        dl = DKV.getGet(parms._model_id);
        assertTrue(dl.model_info().isUnstable());
        assertTrue(dl._output._status == Job.JobState.FAILED);
      } finally {
        if (tfr != null) tfr.delete();
        if (dl != null) dl.delete();
      }
    }
  }

  @Test
  public void testEarlyStopping() {
    Frame tfr = null;
    DeepLearningModel dl = null;

    try {
      tfr = parse_test_file("./smalldata/junit/two_spiral.csv");
      for (String s : new String[]{
              "Class"
      }) {
        Vec resp = tfr.vec(s).toCategoricalVec();
        tfr.remove(s).remove();
        tfr.add(s, resp);
        DKV.put(tfr);
      }
      DeepLearningParameters parms = new DeepLearningParameters();
      parms._train = tfr._key;
      parms._epochs = 100;
      parms._response_column = "Class";
      parms._reproducible = true;
      parms._classification_stop = 0.7;
      parms._score_duty_cycle = 1;
      parms._score_interval = 0;
      parms._hidden = new int[]{100,100};
      parms._seed = 0xdecaf;
      parms._model_id = Key.make();

      // Build a first model; all remaining models should be equal
      DeepLearning job = new DeepLearning(parms);
      try {
        dl = job.trainModel().get();
      } finally {
        job.remove();
      }
      dl = DKV.getGet(parms._model_id);
      assertTrue(dl.stopped_early);
      assertTrue(dl.epoch_counter < 100);
    } finally {
      if (tfr != null) tfr.delete();
      if (dl != null) dl.delete();
    }
  }

  @Test
  public void testVarimp() {
    Frame tfr = null;
    DeepLearningModel dl = null;

    try {
      tfr = parse_test_file("./smalldata/iris/iris.csv");
      DeepLearningParameters parms = new DeepLearningParameters();
      parms._train = tfr._key;
      parms._epochs = 100;
      parms._response_column = "C5";
      parms._reproducible = true;
      parms._classification_stop = 0.7;
      parms._score_duty_cycle = 1;
      parms._score_interval = 0;
      parms._hidden = new int[]{100,100};
      parms._seed = 0xdecaf;
      parms._variable_importances = true;
      parms._model_id = Key.make();

      // Build a first model; all remaining models should be equal
      DeepLearning job = new DeepLearning(parms);
      try {
        dl = job.trainModel().get();
      } finally {
        job.remove();
      }
      dl = DKV.getGet(parms._model_id);
      Assert.assertTrue(dl.varImp()._varimp != null);
      Log.info(dl.model_info().toStringAll());//for code coverage only
      Assert.assertTrue(ArrayUtils.minValue(dl.varImp()._varimp) > 0.5); //all features matter
      Assert.assertTrue(ArrayUtils.maxValue(dl.varImp()._varimp) <= 1); //all features matter
    } finally {
      if (tfr != null) tfr.delete();
      if (dl != null) dl.delete();
    }
  }
}
<|MERGE_RESOLUTION|>--- conflicted
+++ resolved
@@ -521,14 +521,8 @@
     try {
       for (int i = 0; i < N; ++i) {
         frTrain = parse_test_file("./smalldata/covtype/covtype.20k.data");
-<<<<<<< HEAD
-        Vec resp = frTrain.lastVec().toEnum();
-        Vec v = frTrain.remove(frTrain.vecs().length - 1);
-        if (v!=null) v.remove();
-=======
         Vec resp = frTrain.lastVec().toCategoricalVec();
         frTrain.remove(frTrain.vecs().length - 1).remove();
->>>>>>> 659f6db7
         frTrain.add("Response", resp);
         DKV.put(frTrain);
         dl._train = frTrain._key;
@@ -591,17 +585,6 @@
     boolean covtype = new Random().nextBoolean();
     if (covtype) {
       frTrain = parse_test_file("./smalldata/covtype/covtype.20k.data");
-<<<<<<< HEAD
-      Vec resp = frTrain.lastVec().toEnum();
-      Vec v = frTrain.remove(frTrain.vecs().length - 1);
-      if (v!=null) v.remove();
-      frTrain.add("Response", resp);
-    } else {
-      frTrain = parse_test_file("./smalldata/testng/higgs_test_5k.csv");
-      Vec resp = frTrain.vecs()[0].toEnum();
-      Vec v = frTrain.remove(0);
-      if (v!=null) v.remove();
-=======
       Vec resp = frTrain.lastVec().toCategoricalVec();
       frTrain.remove(frTrain.vecs().length - 1).remove();
       frTrain.add("Response", resp);
@@ -609,7 +592,6 @@
       frTrain = parse_test_file("./bigdata/server/HIGGS.csv");
       Vec resp = frTrain.vecs()[0].toCategoricalVec();
       frTrain.remove(0).remove();
->>>>>>> 659f6db7
       frTrain.prepend("Response", resp);
     }
     DKV.put(frTrain);
@@ -672,11 +654,7 @@
 
   @Test
   public void testNoRowWeights() {
-<<<<<<< HEAD
-    Frame tfr = null;
-=======
     Frame tfr = null, vfr = null, pred = null, fr2 = null;
->>>>>>> 659f6db7
 
     Scope.enter();
     try {
@@ -708,23 +686,16 @@
       dl.delete();
     } finally {
       if (tfr != null) tfr.remove();
-<<<<<<< HEAD
-=======
       if (vfr != null) vfr.remove();
       if (pred != null) pred.remove();
       if (fr2 != null) fr2.remove();
->>>>>>> 659f6db7
     }
     Scope.exit();
   }
 
   @Test
   public void testRowWeightsOne() {
-<<<<<<< HEAD
-    Frame tfr = null;
-=======
     Frame tfr = null, vfr = null, pred = null, fr2 = null;
->>>>>>> 659f6db7
 
     Scope.enter();
     try {
@@ -757,23 +728,16 @@
       dl.delete();
     } finally {
       if (tfr != null) tfr.remove();
-<<<<<<< HEAD
-=======
       if (vfr != null) vfr.remove();
       if (pred != null) pred.remove();
       if (fr2 != null) fr2.remove();
->>>>>>> 659f6db7
     }
     Scope.exit();
   }
 
   @Test
   public void testNoRowWeightsShuffled() {
-<<<<<<< HEAD
-    Frame tfr = null;
-=======
     Frame tfr = null, vfr = null, pred = null, fr2 = null;
->>>>>>> 659f6db7
 
     Scope.enter();
     try {
@@ -805,23 +769,16 @@
       dl.delete();
     } finally {
       if (tfr != null) tfr.remove();
-<<<<<<< HEAD
-=======
       if (vfr != null) vfr.remove();
       if (pred != null) pred.remove();
       if (fr2 != null) fr2.remove();
->>>>>>> 659f6db7
     }
     Scope.exit();
   }
 
   @Test
   public void testRowWeights() {
-<<<<<<< HEAD
-    Frame tfr = null;
-=======
-    Frame tfr = null, vfr = null, pred = null, fr2=null;
->>>>>>> 659f6db7
+    Frame tfr = null, pred = null;
 
     Scope.enter();
     try {
@@ -854,12 +811,7 @@
       dl.delete();
     } finally {
       if (tfr != null) tfr.remove();
-<<<<<<< HEAD
-=======
-      if (vfr != null) vfr.remove();
       if (pred != null) pred.remove();
-      if (fr2 != null) fr2.remove();
->>>>>>> 659f6db7
     }
     Scope.exit();
   }
@@ -869,12 +821,11 @@
     DeepLearningParameters dl;
     Frame frTrain = null;
     DeepLearningModel model = null;
-<<<<<<< HEAD
     dl = new DeepLearningParameters();
     Scope.enter();
     try {
       frTrain = parse_test_file("./smalldata/covtype/covtype.20k.data");
-      Vec resp = frTrain.lastVec().toEnum();
+      Vec resp = frTrain.lastVec().toCategoricalVec();
       frTrain.remove(frTrain.vecs().length-1);
       frTrain.add("Response", resp);
       // Configure DL
@@ -886,38 +837,6 @@
       dl._export_weights_and_biases = true;
       dl._hidden = new int[]{188, 191};
       dl._elastic_averaging = false;
-=======
-    while(true) {
-      dl = new DeepLearningParameters();
-      Scope.enter();
-      try {
-        frTrain = parse_test_file("./smalldata/covtype/covtype.20k.data");
-        Vec resp = frTrain.lastVec().toCategoricalVec();
-        frTrain.remove(frTrain.vecs().length-1);
-        frTrain.add("Response", resp);
-        // Configure DL
-        dl._train = frTrain._key;
-        dl._response_column = ((Frame) DKV.getGet(dl._train)).lastVecName();
-        dl._seed = 1234;
-        dl._reproducible = true;
-        dl._epochs = 0.0001;
-        dl._export_weights_and_biases = true;
-        dl._hidden = new int[]{188, 191};
-        dl._elastic_averaging = false;
-
-        // Invoke DL and block till the end
-        DeepLearning job = null;
-        try {
-          job = new DeepLearning(dl);
-          // Get the model
-          model = job.trainModel().get();
-          Log.info(model._output);
-        } finally {
-          if (job != null) job.remove();
-        }
-        assertTrue(job._state == Job.JobState.DONE); //HEX-1817
-
->>>>>>> 659f6db7
 
       // Invoke DL and block till the end
       DeepLearning job = null;
@@ -940,11 +859,7 @@
   // just a simple sanity check - not a golden test
   @Test
   public void testLossFunctions() {
-<<<<<<< HEAD
-    Frame tfr = null;
-=======
     Frame tfr = null, vfr = null, fr2 = null;
->>>>>>> 659f6db7
     DeepLearningModel dl = null;
 
     for (DeepLearningParameters.Loss loss: new DeepLearningParameters.Loss[]{
@@ -996,11 +911,7 @@
 
   @Test
   public void testDistributions() {
-<<<<<<< HEAD
-    Frame tfr = null;
-=======
     Frame tfr = null, vfr = null, fr2 = null;
->>>>>>> 659f6db7
     DeepLearningModel dl = null;
 
     for (Distribution.Family dist : new Distribution.Family[] {
@@ -1053,11 +964,7 @@
 
   @Test
   public void testAutoEncoder() {
-<<<<<<< HEAD
-    Frame tfr = null;
-=======
     Frame tfr = null, vfr = null, fr2 = null;
->>>>>>> 659f6db7
     DeepLearningModel dl = null;
 
     Scope.enter();

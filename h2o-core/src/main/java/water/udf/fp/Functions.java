--- conflicted
+++ resolved
@@ -1,11 +1,8 @@
 package water.udf.fp;
 
-<<<<<<< HEAD
 import java.util.ArrayList;
-=======
 import static water.util.Java7.*;
 
->>>>>>> 816daae7
 import java.util.Arrays;
 import java.util.LinkedList;
 import java.util.List;
@@ -95,7 +92,6 @@
     return new StringSplitter(separator);
   }
 
-<<<<<<< HEAD
   static class OneHotEncoder implements Unfoldable<Integer, Integer> {
     private String[] domain;
     private int hashCode;
@@ -133,7 +129,7 @@
   public static int hashCode(Object x) {
     return x == null ? 0 : x.hashCode();
   }
-=======
+
   /**
    * Integrates "area under curve" (assuming it exists),
    * that is, for a parametric curve specified by functions x and y,
@@ -159,7 +155,6 @@
 
       x0 = x1; y0 = y1;
     }
->>>>>>> 816daae7
 
     return s;
   }

import sys
sys.path.insert(1,"../../")
import h2o
from tests import pyunit_utils





def pyunit_as_data_frame():

  smallbike = h2o.import_file(pyunit_utils.locate("smalldata/jira/citibike_head.csv"))

  ##use_pandas = False
  small_bike_list = smallbike.as_data_frame(use_pandas=False)
  assert isinstance(small_bike_list, list)
  assert len(small_bike_list[0]) == smallbike.nrow + 1 #one extra for header
  assert len(small_bike_list) == smallbike.ncol

  head_small_bike = smallbike.head(rows=5, cols=2)
  tail_small_bike = smallbike.tail(rows=5, cols=2)
<<<<<<< HEAD
  assert len(head_small_bike) == len(tail_small_bike) == 5
  assert head_small_bike[-1] == tail_small_bike[1]
=======
  assert len(head_small_bike[0]) == len(tail_small_bike[0]) == 5
  assert len(head_small_bike) == len(tail_small_bike) == 5
  # assert head_small_bike[1][-1] == tail_small_bike[1][1]  # TODO
>>>>>>> 7e9457a9

  ##use_pandas = True
  small_bike_pandas = smallbike.as_data_frame(use_pandas=True)
  assert small_bike_pandas.__class__.__name__ == "DataFrame"
  assert small_bike_pandas.shape == (smallbike.nrow, smallbike.ncol)

<<<<<<< HEAD
  head_small_bike_pandas = smallbike.head(rows=5).as_data_frame(use_pandas=True)
  tail_small_bike_pandas = smallbike.tail(rows=5).as_data_frame(use_pandas=True)
=======
  head_small_bike_pandas = smallbike.head(rows=5).as_data_frame(True)
  tail_small_bike_pandas = smallbike.tail(rows=5).as_data_frame(True)
>>>>>>> 7e9457a9
  assert head_small_bike_pandas.shape == tail_small_bike_pandas.shape == (5,smallbike.ncol)
  assert head_small_bike_pandas.loc[1][2] == small_bike_pandas.loc[1][2]
  assert tail_small_bike_pandas.loc[2][3] == small_bike_pandas.loc[6][3]
  assert head_small_bike_pandas.loc[4][0] == tail_small_bike_pandas.loc[0][0]



if __name__ == "__main__":
  pyunit_utils.standalone_test(pyunit_as_data_frame)
else:
  pyunit_as_data_frame()<|MERGE_RESOLUTION|>--- conflicted
+++ resolved
@@ -19,27 +19,17 @@
 
   head_small_bike = smallbike.head(rows=5, cols=2)
   tail_small_bike = smallbike.tail(rows=5, cols=2)
-<<<<<<< HEAD
-  assert len(head_small_bike) == len(tail_small_bike) == 5
-  assert head_small_bike[-1] == tail_small_bike[1]
-=======
   assert len(head_small_bike[0]) == len(tail_small_bike[0]) == 5
   assert len(head_small_bike) == len(tail_small_bike) == 5
   # assert head_small_bike[1][-1] == tail_small_bike[1][1]  # TODO
->>>>>>> 7e9457a9
 
   ##use_pandas = True
   small_bike_pandas = smallbike.as_data_frame(use_pandas=True)
   assert small_bike_pandas.__class__.__name__ == "DataFrame"
   assert small_bike_pandas.shape == (smallbike.nrow, smallbike.ncol)
 
-<<<<<<< HEAD
-  head_small_bike_pandas = smallbike.head(rows=5).as_data_frame(use_pandas=True)
-  tail_small_bike_pandas = smallbike.tail(rows=5).as_data_frame(use_pandas=True)
-=======
   head_small_bike_pandas = smallbike.head(rows=5).as_data_frame(True)
   tail_small_bike_pandas = smallbike.tail(rows=5).as_data_frame(True)
->>>>>>> 7e9457a9
   assert head_small_bike_pandas.shape == tail_small_bike_pandas.shape == (5,smallbike.ncol)
   assert head_small_bike_pandas.loc[1][2] == small_bike_pandas.loc[1][2]
   assert tail_small_bike_pandas.loc[2][3] == small_bike_pandas.loc[6][3]

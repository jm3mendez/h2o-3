--- conflicted
+++ resolved
@@ -1,13 +1,16 @@
+import sys
+sys.path.insert(1, "../../")
+import h2o, tests
 import numpy as np
 
 def col_names_check():
 
-  iris_wheader = h2o.import_file(pyunit_utils.locate("smalldata/iris/iris_wheader.csv"))
+  iris_wheader = h2o.import_file(tests.locate("smalldata/iris/iris_wheader.csv"))
   assert iris_wheader.col_names == ["sepal_len","sepal_wid","petal_len","petal_wid","class"], \
       "Expected {0} for column names but got {1}".format(["sepal_len","sepal_wid","petal_len","petal_wid","class"],
                                                          iris_wheader.col_names)
 
-  iris = h2o.import_file(pyunit_utils.locate("smalldata/iris/iris.csv"))
+  iris = h2o.import_file(tests.locate("smalldata/iris/iris.csv"))
   assert iris.col_names == ["C1","C2","C3","C4","C5"], "Expected {0} for column names but got " \
                                                          "{1}".format(["C1","C2","C3","C4","C5"], iris.col_names)
 
@@ -26,9 +29,6 @@
                       " for column types but got {}".format({"C3": "Numeric", "C2": "Numeric", "C1": "Numeric",
                                                              "C4": "Numeric"}, df.types)
 
-<<<<<<< HEAD
-col_names_check()
-=======
   df = h2o.H2OFrame({'B': ['a', 'a', 'b', 'NA', 'NA']})
   df.head()
   assert df.col_names == ["B"], "Expected {} for column names but got {}".format(["B"], df.col_names)
@@ -39,5 +39,4 @@
 
 
 if __name__ == "__main__":
-  tests.run_test(sys.argv, col_names_check)
->>>>>>> 48dd87bc
+  tests.run_test(sys.argv, col_names_check)